# Copyright 2024 Canonical Ltd.
# See LICENSE file for licensing details.

[tool.poetry]
name = "repo-policy-compliance"
version = "1.8.0"
description = "Checks GitHub repository settings for compliance with policy"
authors = ["Canonical IS DevOps <launchpad.net/~canonical-is-devops>"]
license = "Apache 2.0"
readme = "README.md"
packages = [{ include = "repo_policy_compliance" }]
classifiers = [
    "Intended Audience :: Developers",
    "License :: OSI Approved :: Apache Software License",
    "Programming Language :: Python",
    "Programming Language :: Python :: 3",
    "Programming Language :: Python :: 3.11",
    "Programming Language :: Python :: 3.10",
]

[tool.poetry.dependencies]
python = "^3.10.0"
pygithub = "^2.0.0"
flask = "^3.0.0"
flask-httpauth = "^4.8"
jsonschema = "^4.17"
pyyaml = "^6.0"
flask-pydantic = "^0.12.0"
alembic = "^1.13.1"
psycopg2-binary = "^2.9.9"
SQLAlchemy = "^2.0.29"

[tool.poetry.group.dev.dependencies]
<<<<<<< HEAD
pytest = "^7.3.1"
pytest-operator = "^0.34.0"
=======
pytest = "^8.0.0"
>>>>>>> 3ff15760

[build-system]
requires = ["poetry-core"]
build-backend = "poetry.core.masonry.api"

[tool.black]
line-length = 99
target-version = ["py310"]

[tool.isort]
line_length = 99
profile = "black"

[tool.coverage.run]
branch = true

[tool.coverage.report]
fail_under = 100
show_missing = true

[tool.mypy]
ignore_missing_imports = true
check_untyped_defs = true
disallow_untyped_defs = true

[[tool.mypy.overrides]]
module = "tests.*"
disallow_untyped_defs = false

[tool.pylint.messages_control]
enable = ["useless-suppression"]
disable = ["wrong-import-position"]
extension-pkg-whitelist = "pydantic"

[tool.bandit]
exclude_dirs = ["/venv/"]

[tool.bandit.assert_used]
skips = ["*/*test.py", "*/test_*.py", "*/*_patch.py"]

# Linting tools configuration
[tool.flake8]
max-line-length = 99
max-doc-length = 99
max-complexity = 10
exclude = [".git", "__pycache__", ".tox", "build", "dist", "*.egg_info", "venv"]
select = ["E", "W", "F", "C", "N", "R", "D", "H"]
# Ignore W503, E501 because using black creates errors with this
# Ignore D107 Missing docstring in __init__
ignore = ["W503", "E501", "D107"]
# D100, D101, D102, D103: Ignore missing docstrings in tests
per-file-ignores = ["tests/*:D100,D101,D102,D103,D104,D205,D212,D415"]
docstring-convention = "google"
# Check for properly formatted copyright header in each file
copyright-check = "True"
copyright-author = "Canonical Ltd."
copyright-regexp = "Copyright\\s\\d{4}([-,]\\d{4})*\\s+%(author)s"<|MERGE_RESOLUTION|>--- conflicted
+++ resolved
@@ -31,12 +31,8 @@
 SQLAlchemy = "^2.0.29"
 
 [tool.poetry.group.dev.dependencies]
-<<<<<<< HEAD
-pytest = "^7.3.1"
+pytest = "^8.0.0"
 pytest-operator = "^0.34.0"
-=======
-pytest = "^8.0.0"
->>>>>>> 3ff15760
 
 [build-system]
 requires = ["poetry-core"]
