--- conflicted
+++ resolved
@@ -14,17 +14,8 @@
 from github.Branch import Branch
 from github.Repository import Repository
 
-<<<<<<< HEAD
-from repo_policy_compliance import blueprint, policy
-=======
-from repo_policy_compliance import (
-    PullRequestInput,
-    WorkflowDispatchInput,
-    blueprint,
-    github_client,
-    policy,
-)
->>>>>>> 21017acb
+
+from repo_policy_compliance import blueprint, github_client, policy
 
 from .. import assert_
 
