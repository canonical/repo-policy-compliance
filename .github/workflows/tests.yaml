# Copyright 2024 Canonical Ltd.
# See LICENSE file for licensing details.

name: Application (Unit + Integration) Tests

on:
  pull_request:
    branches-ignore:
      - '**test-branch/**'

jobs:
<<<<<<< HEAD
  unit-tests:
    uses: canonical/operator-workflows/.github/workflows/test.yaml@main
    secrets: inherit
    with:
      # TODO: reenable self-hosted runner before merging
      self-hosted-runner: false
#      self-hosted-runner-label: "edge"
  integration-tests:
    runs-on: ubuntu-latest
    if: ${{ !failure() }}
=======
  inclusive-naming-check:
    name: Inclusive naming
    runs-on: [self-hosted, jammy, edge, x64]
    steps:
      - uses: actions/checkout@0ad4b8fadaa221de15dcec353f45205ec38ea70b # v4
        with:
          repository: canonical/Inclusive-naming
          path: "./"
      - run: mv * /tmp
      - uses: actions/checkout@0ad4b8fadaa221de15dcec353f45205ec38ea70b # v4
      - name: Merge configuration files
        run: |
          # Combine all entries and replace matching elements by
          # .name in .rules for the ones in .woke.yaml
          woke_file=""
          if [ -f .woke.yaml ]; then
            woke_file=".woke.yaml"
          elif [ -f .woke.yml ]; then
            woke_file=".woke.yml"
          fi
          if [ ! -z "$woke_file" ]; then
            yq eval-all '
            (
              . as $item ireduce ({}; . *+ $item) | .rules | unique_by(.name)
            ) as $mergedArray | . as $item ireduce ({}; . *+ $item) | .rules = $mergedArray
            ' $woke_file /tmp/config.yml | tee /tmp/merged.yml
            mv /tmp/merged.yml /tmp/config.yml
          fi
      - name: Run inclusive naming check
        uses: canonical/inclusive-naming@main
        with:
          fail-on-error: "true"
          github-token: ${{ secrets.GITHUB_TOKEN }}
          reporter: github-pr-review
          woke-args: '. -c /tmp/config.yml'
          filter-mode: nofilter
          workdir: "./"
          woke-version: latest
  shellcheck-lint:
    name: Shell scripts lint
    runs-on: [self-hosted, jammy, edge, x64]
    steps:
      - uses: actions/checkout@0ad4b8fadaa221de15dcec353f45205ec38ea70b # v4
      - name: Gather files to scan
        shell: bash
        id: gather
        run: |
          declare -a filepaths
          shebangregex="^#! */[^ ]*/(env *)?[abk]*sh"

          set -f # temporarily disable globbing so that globs in inputs aren't expanded

          while IFS= read -r -d '' file; do
          filepaths+=("$file")
          done < <(find . \
                        -type f \
                        '(' \
                        -name '*.bash' \
                        -o -name '.bashrc' \
                        -o -name 'bashrc' \
                        -o -name '.bash_aliases' \
                        -o -name '.bash_completion' \
                        -o -name '.bash_login' \
                        -o -name '.bash_logout' \
                        -o -name '.bash_profile' \
                        -o -name 'bash_profile' \
                        -o -name '*.ksh' \
                        -o -name 'suid_profile' \
                        -o -name '*.zsh' \
                        -o -name '.zlogin' \
                        -o -name 'zlogin' \
                        -o -name '.zlogout' \
                        -o -name 'zlogout' \
                        -o -name '.zprofile' \
                        -o -name 'zprofile' \
                        -o -name '.zsenv' \
                        -o -name 'zsenv' \
                        -o -name '.zshrc' \
                        -o -name 'zshrc' \
                        -o -name '*.sh' \
                        -o -path '*/.profile' \
                        -o -path '*/profile' \
                        -o -name '*.shlib' \
                        ')' \
                        -print0)

          while IFS= read -r -d '' file; do
          head -n1 "$file" | grep -Eqs "$shebangregex" || continue
          filepaths+=("$file")
          done < <(find . \
                        -type f ! -name '*.*' -perm /111 \
                        -print0)
          echo "filepaths=${filepaths[@]}" >> $GITHUB_OUTPUT
          set +f # re-enable globbing
      - if: ${{ steps.gather.outputs.filepaths != '' }}
        name: Shellcheck Problem Matchers
        uses: lumaxis/shellcheck-problem-matchers@v2.1.0
      - if: ${{ steps.gather.outputs.filepaths != '' }}
        run: shellcheck -f gcc ${{steps.gather.outputs.filepaths}}
  code-lint:
    name: Code lint
    runs-on: [self-hosted, jammy, edge, x64]
    outputs:
      outcome: ${{ steps.report.outputs.outcome }}
>>>>>>> 7ddef395
    steps:
      - uses: actions/checkout@0ad4b8fadaa221de15dcec353f45205ec38ea70b # v4
      - name: Install tox
        run: python3 -m pip install tox
      - name: Run integration tests
        id: run-tests
        env:
          GITHUB_TOKEN: ${{ secrets.PERSONAL_GITHUB_TOKEN }}
          CI_GITHUB_TOKEN: ${{ secrets.GITHUB_TOKEN }}
        run: |
          # Ensure that stdout appears as normal and redirect to file and exit depends on exit code of first command
          STDOUT_LOG=$(mktemp --suffix=stdout.log)
          echo STDOUT_LOG=$STDOUT_LOG >> $GITHUB_ENV
          tox -e test,coverage-report --result-json=test-result.json | tee $STDOUT_LOG ; test ${PIPESTATUS[0]} -eq 0
      - name: Export test report
        if: always()
        uses: actions/github-script@v7
        with:
          script: |
            const no_color = (text) => {
                return text.replace(/[\u001b\u009b][[()#;?]*(?:[0-9]{1,4}(?:;[0-9]{0,4})*)?[0-9A-ORZcf-nqry=><]/g, '');
            }

            const sha = '${{ github.event.pull_request.head.sha }}';
            const fs = require('fs');
            const result = JSON.parse(fs.readFileSync('./test-result.json')).testenvs;

            let int_result = result.test.test;
            let int_success = int_result[0].retcode == 0;
            let int_output = int_result[0].output;
            let coverage_result = result["coverage-report"].test;
            let coverage_output = coverage_result[0].output;

            let reports = [];
            if (!int_success) {
              reports.push(
                `Integration tests failed for ${sha}\n
                \`\`\`\n${no_color(int_output).trim()}\n\`\`\``
              );
            }
            reports.push(
              `Test coverage for ${sha}\n
              \`\`\`\n${no_color(coverage_output).trim()}\n\`\`\``
            );
            let json = JSON.stringify(reports);
            fs.writeFileSync('report_int.json', json);
      - name: Upload coverage report
        uses: actions/upload-artifact@v4
        if: always() && github.event_name == 'pull_request'
        with:
          name: report
          path: report_int.json
      - name: Report
        if: always()
        id: report
<<<<<<< HEAD
        run: echo "outcome=${{ steps.run-tests.conclusion }}" >> $GITHUB_OUTPUT
=======
        run: echo "outcome=${{ steps.run-tests.conclusion }}" >> $GITHUB_OUTPUT
  license-headers-check:
    name: Check license headers
    runs-on: [self-hosted, jammy, edge, x64]
    steps:
      - uses: actions/checkout@0ad4b8fadaa221de15dcec353f45205ec38ea70b # v4
      - name: Check .licenserc.yaml exists
        id: licenserc-yaml
        run: echo "exists=$([ -f .licenserc.yaml ] && echo "true" || echo "false")" >> $GITHUB_OUTPUT
      - name: Get default license configuration
        if: steps.licenserc-yaml.outputs.exists == 'false'
        run: |
          curl -fLsSo .licenserc.yaml https://raw.githubusercontent.com/canonical/operator-workflows/main/.github/files/.licenserc.yaml
      - name: Check license headers
        uses: apache/skywalking-eyes/header@main
        with:
          config: .licenserc.yaml
  required_status_checks:
    if: "always()"
    name: Required Test Status Checks
    runs-on: [self-hosted, jammy, edge, x64]
    needs:
      - inclusive-naming-check
      - code-lint
      - shellcheck-lint
      - license-headers-check
    steps:
      - run: |
          [ '${{ needs.inclusive-naming-check.result }}' = 'success' ] || (echo inclusive-naming-check failed && false)
          [ '${{ needs.code-lint.result }}' = 'success' ] || (echo lint-and-unit-test failed && false)
          [ '${{ needs.shellcheck-lint.result }}' = 'success' ] || (echo shellcheck-lint failed && false)
          [ '${{ needs.license-headers-check.result }}' = 'success' ] || (echo license-headers-check failed && false)
>>>>>>> 7ddef395
<|MERGE_RESOLUTION|>--- conflicted
+++ resolved
@@ -9,7 +9,6 @@
       - '**test-branch/**'
 
 jobs:
-<<<<<<< HEAD
   unit-tests:
     uses: canonical/operator-workflows/.github/workflows/test.yaml@main
     secrets: inherit
@@ -20,112 +19,6 @@
   integration-tests:
     runs-on: ubuntu-latest
     if: ${{ !failure() }}
-=======
-  inclusive-naming-check:
-    name: Inclusive naming
-    runs-on: [self-hosted, jammy, edge, x64]
-    steps:
-      - uses: actions/checkout@0ad4b8fadaa221de15dcec353f45205ec38ea70b # v4
-        with:
-          repository: canonical/Inclusive-naming
-          path: "./"
-      - run: mv * /tmp
-      - uses: actions/checkout@0ad4b8fadaa221de15dcec353f45205ec38ea70b # v4
-      - name: Merge configuration files
-        run: |
-          # Combine all entries and replace matching elements by
-          # .name in .rules for the ones in .woke.yaml
-          woke_file=""
-          if [ -f .woke.yaml ]; then
-            woke_file=".woke.yaml"
-          elif [ -f .woke.yml ]; then
-            woke_file=".woke.yml"
-          fi
-          if [ ! -z "$woke_file" ]; then
-            yq eval-all '
-            (
-              . as $item ireduce ({}; . *+ $item) | .rules | unique_by(.name)
-            ) as $mergedArray | . as $item ireduce ({}; . *+ $item) | .rules = $mergedArray
-            ' $woke_file /tmp/config.yml | tee /tmp/merged.yml
-            mv /tmp/merged.yml /tmp/config.yml
-          fi
-      - name: Run inclusive naming check
-        uses: canonical/inclusive-naming@main
-        with:
-          fail-on-error: "true"
-          github-token: ${{ secrets.GITHUB_TOKEN }}
-          reporter: github-pr-review
-          woke-args: '. -c /tmp/config.yml'
-          filter-mode: nofilter
-          workdir: "./"
-          woke-version: latest
-  shellcheck-lint:
-    name: Shell scripts lint
-    runs-on: [self-hosted, jammy, edge, x64]
-    steps:
-      - uses: actions/checkout@0ad4b8fadaa221de15dcec353f45205ec38ea70b # v4
-      - name: Gather files to scan
-        shell: bash
-        id: gather
-        run: |
-          declare -a filepaths
-          shebangregex="^#! */[^ ]*/(env *)?[abk]*sh"
-
-          set -f # temporarily disable globbing so that globs in inputs aren't expanded
-
-          while IFS= read -r -d '' file; do
-          filepaths+=("$file")
-          done < <(find . \
-                        -type f \
-                        '(' \
-                        -name '*.bash' \
-                        -o -name '.bashrc' \
-                        -o -name 'bashrc' \
-                        -o -name '.bash_aliases' \
-                        -o -name '.bash_completion' \
-                        -o -name '.bash_login' \
-                        -o -name '.bash_logout' \
-                        -o -name '.bash_profile' \
-                        -o -name 'bash_profile' \
-                        -o -name '*.ksh' \
-                        -o -name 'suid_profile' \
-                        -o -name '*.zsh' \
-                        -o -name '.zlogin' \
-                        -o -name 'zlogin' \
-                        -o -name '.zlogout' \
-                        -o -name 'zlogout' \
-                        -o -name '.zprofile' \
-                        -o -name 'zprofile' \
-                        -o -name '.zsenv' \
-                        -o -name 'zsenv' \
-                        -o -name '.zshrc' \
-                        -o -name 'zshrc' \
-                        -o -name '*.sh' \
-                        -o -path '*/.profile' \
-                        -o -path '*/profile' \
-                        -o -name '*.shlib' \
-                        ')' \
-                        -print0)
-
-          while IFS= read -r -d '' file; do
-          head -n1 "$file" | grep -Eqs "$shebangregex" || continue
-          filepaths+=("$file")
-          done < <(find . \
-                        -type f ! -name '*.*' -perm /111 \
-                        -print0)
-          echo "filepaths=${filepaths[@]}" >> $GITHUB_OUTPUT
-          set +f # re-enable globbing
-      - if: ${{ steps.gather.outputs.filepaths != '' }}
-        name: Shellcheck Problem Matchers
-        uses: lumaxis/shellcheck-problem-matchers@v2.1.0
-      - if: ${{ steps.gather.outputs.filepaths != '' }}
-        run: shellcheck -f gcc ${{steps.gather.outputs.filepaths}}
-  code-lint:
-    name: Code lint
-    runs-on: [self-hosted, jammy, edge, x64]
-    outputs:
-      outcome: ${{ steps.report.outputs.outcome }}
->>>>>>> 7ddef395
     steps:
       - uses: actions/checkout@0ad4b8fadaa221de15dcec353f45205ec38ea70b # v4
       - name: Install tox
@@ -181,39 +74,4 @@
       - name: Report
         if: always()
         id: report
-<<<<<<< HEAD
-        run: echo "outcome=${{ steps.run-tests.conclusion }}" >> $GITHUB_OUTPUT
-=======
-        run: echo "outcome=${{ steps.run-tests.conclusion }}" >> $GITHUB_OUTPUT
-  license-headers-check:
-    name: Check license headers
-    runs-on: [self-hosted, jammy, edge, x64]
-    steps:
-      - uses: actions/checkout@0ad4b8fadaa221de15dcec353f45205ec38ea70b # v4
-      - name: Check .licenserc.yaml exists
-        id: licenserc-yaml
-        run: echo "exists=$([ -f .licenserc.yaml ] && echo "true" || echo "false")" >> $GITHUB_OUTPUT
-      - name: Get default license configuration
-        if: steps.licenserc-yaml.outputs.exists == 'false'
-        run: |
-          curl -fLsSo .licenserc.yaml https://raw.githubusercontent.com/canonical/operator-workflows/main/.github/files/.licenserc.yaml
-      - name: Check license headers
-        uses: apache/skywalking-eyes/header@main
-        with:
-          config: .licenserc.yaml
-  required_status_checks:
-    if: "always()"
-    name: Required Test Status Checks
-    runs-on: [self-hosted, jammy, edge, x64]
-    needs:
-      - inclusive-naming-check
-      - code-lint
-      - shellcheck-lint
-      - license-headers-check
-    steps:
-      - run: |
-          [ '${{ needs.inclusive-naming-check.result }}' = 'success' ] || (echo inclusive-naming-check failed && false)
-          [ '${{ needs.code-lint.result }}' = 'success' ] || (echo lint-and-unit-test failed && false)
-          [ '${{ needs.shellcheck-lint.result }}' = 'success' ] || (echo shellcheck-lint failed && false)
-          [ '${{ needs.license-headers-check.result }}' = 'success' ] || (echo license-headers-check failed && false)
->>>>>>> 7ddef395
+        run: echo "outcome=${{ steps.run-tests.conclusion }}" >> $GITHUB_OUTPUT