--- conflicted
+++ resolved
@@ -16,14 +16,10 @@
 
 - [ ] The [charm style guide](https://documentation.ubuntu.com/juju/3.6/reference/charm/charm-development-best-practices/) was applied
 - [ ] The [contributing guide](https://github.com/canonical/is-charms-contributing-guide) was applied
-<<<<<<< HEAD
-- [ ] The PR is tagged with appropriate label (`urgent`, `trivial`, `complex`)
-=======
 - [ ] The changes are compliant with [ISD054 - Managing Charm Complexity](https://discourse.charmhub.io/t/specification-isd014-managing-charm-complexity/11619)
 - [ ] The documentation is updated
 - [ ] The PR is tagged with appropriate label (`urgent`, `trivial`, `senior-review-required`, `documentation`)
 - [ ] The `CHANGELOG.md` is updated with user-relevant changes.
->>>>>>> 219e3dda
 - [ ] Version has been incremented on `pyproject.toml` and `rockcraft.yaml`
 
 <!-- Explanation for any unchecked items above -->