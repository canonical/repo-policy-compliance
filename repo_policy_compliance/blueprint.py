--- conflicted
+++ resolved
@@ -22,7 +22,6 @@
 from flask_httpauth import HTTPTokenAuth
 from flask_pydantic import validate
 
-<<<<<<< HEAD
 from . import (
     PullRequestInput,
     Result,
@@ -32,9 +31,6 @@
     pull_request,
     workflow_dispatch,
 )
-=======
-from . import Input, Result, UsedPolicy, all_, policy
->>>>>>> 18e36da8
 
 repo_policy_compliance = Blueprint("repo_policy_compliance", __name__)
 auth = HTTPTokenAuth(scheme="Bearer")
@@ -171,16 +167,11 @@
 @repo_policy_compliance.route(PULL_REQUEST_CHECK_RUN_ENDPOINT, methods=["POST"])
 @auth.login_required(role=RUNNER_ROLE)
 @validate()
-<<<<<<< HEAD
 def pull_request_check_run(body: PullRequestInput) -> Response:
     """Check whether a pull request run should proceed.
 
     Args:
         body: The request body after it is validated.
-=======
-def check_run(body: Input) -> Response:
-    """Check whether a run should proceed.
->>>>>>> 18e36da8
 
     Args:
         body: The request body after it is validated.
@@ -188,7 +179,6 @@
     Returns:
         Either to proceed with the run or an error not to proceed with a reason why.
     """
-<<<<<<< HEAD
     policy_document = _get_policy_document()
 
     if (
@@ -216,13 +206,6 @@
     if (
         report := workflow_dispatch(input_=body, policy_document=policy_document)
     ).result == Result.FAIL:
-=======
-    policy_document: dict | UsedPolicy = UsedPolicy.ALL
-    if stored_policy_document_contents := policy_document_path.read_text(encoding="utf-8"):
-        policy_document = json.loads(stored_policy_document_contents)
-
-    if (report := all_(input_=body, policy_document=policy_document)).result == Result.FAIL:
->>>>>>> 18e36da8
         return Response(response=report.reason, status=403)
 
     return Response(status=204)